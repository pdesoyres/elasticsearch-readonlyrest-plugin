/*
 *    This file is part of ReadonlyREST.
 *
 *    ReadonlyREST is free software: you can redistribute it and/or modify
 *    it under the terms of the GNU General Public License as published by
 *    the Free Software Foundation, either version 3 of the License, or
 *    (at your option) any later version.
 *
 *    ReadonlyREST is distributed in the hope that it will be useful,
 *    but WITHOUT ANY WARRANTY; without even the implied warranty of
 *    MERCHANTABILITY or FITNESS FOR A PARTICULAR PURPOSE.  See the
 *    GNU General Public License for more details.
 *
 *    You should have received a copy of the GNU General Public License
 *    along with ReadonlyREST.  If not, see http://www.gnu.org/licenses/
 */

package org.elasticsearch.plugin.readonlyrest.es.requestcontext;

import com.google.common.base.Joiner;
import com.google.common.base.Strings;
import com.google.common.collect.Maps;
import com.google.common.collect.Sets;
import org.apache.logging.log4j.Logger;
import org.elasticsearch.ElasticsearchException;
import org.elasticsearch.ElasticsearchSecurityException;
import org.elasticsearch.action.ActionRequest;
import org.elasticsearch.action.CompositeIndicesRequest;
import org.elasticsearch.action.IndicesRequest;
import org.elasticsearch.cluster.metadata.AliasOrIndex;
import org.elasticsearch.cluster.metadata.IndexMetaData;
import org.elasticsearch.cluster.service.ClusterService;
import org.elasticsearch.index.IndexNotFoundException;
import org.elasticsearch.plugin.readonlyrest.ESContext;
import org.elasticsearch.plugin.readonlyrest.acl.BlockHistory;
import org.elasticsearch.plugin.readonlyrest.acl.blocks.Block;
import org.elasticsearch.plugin.readonlyrest.acl.blocks.rules.RuleExitResult;
import org.elasticsearch.plugin.readonlyrest.acl.domain.HttpMethod;
import org.elasticsearch.plugin.readonlyrest.acl.domain.LoggedUser;
import org.elasticsearch.plugin.readonlyrest.acl.domain.MatcherWithWildcards;
import org.elasticsearch.plugin.readonlyrest.es.ThreadRepo;
import org.elasticsearch.plugin.readonlyrest.requestcontext.Delayed;
import org.elasticsearch.plugin.readonlyrest.requestcontext.IndicesRequestContext;
import org.elasticsearch.plugin.readonlyrest.requestcontext.RCUtils;
import org.elasticsearch.plugin.readonlyrest.requestcontext.RequestContext;
import org.elasticsearch.plugin.readonlyrest.requestcontext.Transactional;
import org.elasticsearch.plugin.readonlyrest.requestcontext.VariablesManager;
import org.elasticsearch.plugin.readonlyrest.utils.BasicAuthUtils;
import org.elasticsearch.plugin.readonlyrest.utils.BasicAuthUtils.BasicAuth;
import org.elasticsearch.plugin.readonlyrest.utils.ReflecUtils;
import org.elasticsearch.rest.RestRequest;
import org.elasticsearch.tasks.TaskAwareRequest;
import org.elasticsearch.threadpool.ThreadPool;

import java.net.InetSocketAddress;
import java.util.Iterator;
import java.util.List;
import java.util.Map;
import java.util.Optional;
import java.util.Set;
import java.util.SortedMap;
import java.util.TreeMap;
import java.util.stream.Collectors;

/**
 * Created by sscarduzio on 20/02/2016.
 */
public class RequestContextImpl extends Delayed implements RequestContext, IndicesRequestContext {

  private final Logger logger;
  private final RestRequest request;
  private final String action;
  private final ActionRequest actionRequest;
  private final String id;
  private final Map<String, String> requestHeaders;
  private final ClusterService clusterService;
  private final ESContext context;
  private final Transactional<Set<String>> indices;
  private final Transactional<Map<String, String>> responseHeaders;
  private final Long taskId;
  private final VariablesManager variablesManager;
  private String content = null;
  private Set<BlockHistory> history = Sets.newHashSet();
  private boolean doesInvolveIndices = false;
  private Transactional<Optional<LoggedUser>> loggedInUser;

  public RequestContextImpl(RestRequest request, String action, ActionRequest actionRequest,
                            ClusterService clusterService, ThreadPool threadPool, ESContext context) {
    super("rc", context);
    this.logger = context.logger(getClass());
    this.request = request;
    this.action = action;
    this.actionRequest = actionRequest;
    this.clusterService = clusterService;
    this.context = context;
    String tmpID = request.hashCode() + "-" + actionRequest.hashCode();
    Long taskId = ThreadRepo.taskId.get();
    if (taskId != null && actionRequest instanceof TaskAwareRequest) {
      this.id = tmpID + "#" + taskId;
      ThreadRepo.taskId.remove();
      this.taskId = taskId;
    }
    else {
      this.id = tmpID;
      this.taskId = null;
    }
    final Map<String, String> h = new TreeMap<>(String.CASE_INSENSITIVE_ORDER);
    request.getHeaders().keySet().forEach(k -> {
      if (request.getAllHeaderValues(k).isEmpty()) {
        return;
      }
      h.put(k, request.getAllHeaderValues(k).iterator().next());
    });

    this.requestHeaders = h;

    this.responseHeaders = new Transactional<Map<String, String>>("rc-resp-headers", context) {
      @Override
      public Map<String, String> initialize() {
        return Maps.newHashMap();
      }

      @Override
      public Map<String, String> copy(Map<String, String> initial) {
        return Maps.newHashMap(initial);
      }

      @Override
      public void onCommit(Map<String, String> hMap) {
        hMap.keySet().forEach(k -> threadPool.getThreadContext().addResponseHeader(k, hMap.get(k)));
      }
    };

    this.loggedInUser = new Transactional<Optional<LoggedUser>>("rc-loggedin-user", context) {
      @Override
      public Optional<LoggedUser> initialize() {
        return Optional.empty();
      }

      @Override
      public Optional<LoggedUser> copy(Optional<LoggedUser> initial) {
        return initial.map((u) -> new LoggedUser(u.getId()));
      }

      @Override
      public void onCommit(Optional<LoggedUser> value) {
        value.ifPresent(loggedUser -> {
          Map<String, String> theMap = responseHeaders.get();
          theMap.put("X-RR-User", loggedUser.getId());
          responseHeaders.mutate(theMap);
        });

      }
    };

    variablesManager = new VariablesManager(h, this, context);

    doesInvolveIndices = actionRequest instanceof IndicesRequest || actionRequest instanceof CompositeIndicesRequest;

    indices = RCTransactionalIndices.mkInstance(this, context);

    // If we get to commit this transaction, put this header.
    delay(() -> loggedInUser.get().ifPresent(loggedUser -> setResponseHeader("X-RR-User", loggedUser.getId())));

    // Register transactional values to the main queue
    responseHeaders.delegateTo(this);
    loggedInUser.delegateTo(this);
    indices.delegateTo(this);
  }

  public Logger getLogger() {
    return logger;
  }

  public Set<BlockHistory> getHistory() {
    return history;
  }

  public void addToHistory(Block block, Set<RuleExitResult> results) {
    BlockHistory blockHistory = new BlockHistory(block.getName(), results);
    history.add(blockHistory);
  }

  ActionRequest getUnderlyingRequest() {
    return actionRequest;
  }

  public String getId() {
    return id;
  }

  @Override
  public Long getTaskId() {
    return taskId;
  }

  public boolean involvesIndices() {
    return doesInvolveIndices;
  }

  public Boolean isReadRequest() {
    return RCUtils.isReadRequest(action);
  }

  public String getRemoteAddress() {
    String remoteHost = ((InetSocketAddress) request.getRemoteAddress()).getAddress().getHostAddress();
    // Make sure we recognize localhost even when IPV6 is involved
    if (RCUtils.isLocalHost(remoteHost)) {
      remoteHost = RCUtils.LOCALHOST;
    }
    return remoteHost;
  }

  public String getContent() {
    if (content == null) {
      try {
        content = request.content().utf8ToString();
      } catch (Exception e) {
        content = "";
      }
    }
    return content;
  }

<<<<<<< HEAD
=======
  public String getType() {
    return actionRequest.getClass().getSimpleName();
  }

>>>>>>> 3a10ca0d
  public Optional<String> resolveVariable(String original) {
    return variablesManager.apply(original);

  }

  public Set<String> getAllIndicesAndAliases() {
    return clusterService.state().metaData().getAliasAndIndexLookup().keySet();
  }

  public Set<String> getIndexMetadata(String s) {
    SortedMap<String, AliasOrIndex> lookup = clusterService.state().metaData().getAliasAndIndexLookup();
    return lookup.get(s).getIndices().stream().map(IndexMetaData::getIndexUUID).collect(Collectors.toSet());
  }

  public HttpMethod getMethod() {
    switch (request.method()) {
      case GET:
        return HttpMethod.GET;
      case POST:
        return HttpMethod.POST;
      case PUT:
        return HttpMethod.PUT;
      case DELETE:
        return HttpMethod.DELETE;
      case OPTIONS:
        return HttpMethod.OPTIONS;
      case HEAD:
        return HttpMethod.HEAD;
      default:
        throw context.rorException("Unknown/unsupported http method");
    }
  }

  public Set<String> getExpandedIndices() {
    return getExpandedIndices(indices.getInitial());
  }

  public Set<String> getExpandedIndices(Set<String> ixsSet) {
    if (doesInvolveIndices) {
      //     Index[] i = indexResolver.concreteIndices(clusterService.state(), IndicesOptions.lenientExpandOpen(), "a");
      //      String[] ixs = ixsSet.toArray(new String[ixsSet.size()]);
      //      String[] concreteIdxNames = indexResolver.concreteIndexNames(
      //          clusterService.state(),
      //          IndicesOptions.lenientExpandOpen(), ixs
      //      );
      //      return Sets.newHashSet(concreteIdxNames);
      return new MatcherWithWildcards(ixsSet).filter(getAllIndicesAndAliases());
    }
    throw new ElasticsearchException("Cannot get expanded indices of a non-index request");
  }

  public Set<String> getIndices() {
    if (!doesInvolveIndices) {
      throw context.rorException("cannot get indices of a request that doesn't involve indices" + this);
    }
    return indices.getInitial();
  }

  public void setIndices(final Set<String> newIndices) {
    if (!doesInvolveIndices) {
      throw context.rorException("cannot set indices of a request that doesn't involve indices: " + this);
    }

    if (newIndices.size() == 0) {
      if (isReadRequest()) {
        throw new ElasticsearchException(
          "Attempted to set indices from [" + Joiner.on(",").join(indices.getInitial()) +
            "] toempty set." +
            ", probably your request matched no index, or was rewritten to nonexistentindices (which would expand to empty set).");
      }
      else {
        throw new ElasticsearchException(
          "Attempted to set indices from [" + Joiner.on(",").join(indices.getInitial()) +
            "] to empty set. " + "In ES, specifying no index is the same as full access, therefore this requestis forbidden.");
      }
    }

    if (isReadRequest()) {
      Set<String> expanded = getExpandedIndices(newIndices);
      if (!expanded.isEmpty()) {
        indices.mutate(expanded);
      }
      else {
        throw new IndexNotFoundException(
          "rewritten indices not found: " + Joiner.on(",").join(newIndices)
          , getIndices().iterator().next());
      }
    }
    indices.mutate(newIndices);
  }

  public Boolean hasSubRequests() {
    return !SubRequestContext.extractNativeSubrequests(actionRequest).isEmpty();
  }

  public Integer scanSubRequests(final ReflecUtils.CheckedFunction<IndicesRequestContext, Optional<IndicesRequestContext>> replacer) {

    List<? extends IndicesRequest> subRequests = SubRequestContext.extractNativeSubrequests(actionRequest);

    logger.debug("found " + subRequests.size() + " subrequests");

    // Composite request #TODO should we really prevent this?
    if (!doesInvolveIndices) {
      throw context.rorException("cannot replace indices of a composite request that doesn't involve indices: " + this);
    }

    Iterator<? extends IndicesRequest> it = subRequests.iterator();
    while (it.hasNext()) {
      IndicesRequestContext i = new SubRequestContext(this, it.next(), context);
      final Optional<IndicesRequestContext> mutatedSubReqO;

      // Empty optional = remove sub-request from the native list
      try {
        mutatedSubReqO = replacer.apply(i);
        if (!mutatedSubReqO.isPresent()) {
          it.remove();
          continue;
        }
      } catch (IllegalAccessException e) {
        e.printStackTrace();
        throw new ElasticsearchSecurityException("error gathering indices to be replaced in sub-request " + i, e);
      }
      i = mutatedSubReqO.get();

      // We are letting this pass, so let's commit it when we commit the sub-request.
      i.delegateTo(this);

      if (!i.getIndices().equals(i.getIndices())) {
        i.setIndices(i.getIndices());
      }
    }
    return subRequests.size();
  }

  public void setResponseHeader(String name, String value) {
    Map<String, String> oldMap = responseHeaders.get();
    oldMap.put(name, value);
    responseHeaders.mutate(oldMap);
  }

  public Map<String, String> getHeaders() {
    return this.requestHeaders;
  }

  public String getUri() {
    return request.uri();
  }

  public String getAction() {
    return action;
  }

  public Optional<LoggedUser> getLoggedInUser() {
    return loggedInUser.get();
  }

  public void setLoggedInUser(LoggedUser user) {
    loggedInUser.mutate(Optional.of(user));
  }

  @Override
  public String toString() {
    return toString(false);
  }

  private String toString(boolean skipIndices) {
    String theIndices;
    if (skipIndices || !doesInvolveIndices) {
      theIndices = "<N/A>";
    }
    else {
      theIndices = Joiner.on(",").skipNulls().join(indices.get());
    }

    String content = getContent();
    if (Strings.isNullOrEmpty(content)) {
      content = "<N/A>";
    }
    String theHeaders;
    if (!logger.isDebugEnabled()) {
      theHeaders = Joiner.on(",").join(getHeaders().keySet());
    }
    else {
      theHeaders = getHeaders().toString();
    }

    String hist = Joiner.on(", ").join(history);
    Optional<BasicAuth> optBasicAuth = BasicAuthUtils.getBasicAuthFromHeaders(getHeaders());

    Optional<LoggedUser> loggedInUser = getLoggedInUser();

    return "{ ID:" + id +
      ", TYP:" + actionRequest.getClass().getSimpleName() +
      ", USR:" + (loggedInUser.isPresent()
      ? loggedInUser.get()
      : (optBasicAuth.map(basicAuth -> basicAuth.getUserName() + "(?)").orElse("[no basic auth header]"))) +
      ", BRS:" + !Strings.isNullOrEmpty(requestHeaders.get("User-Agent")) +
      ", ACT:" + action +
      ", OA:" + getRemoteAddress() +
      ", IDX:" + theIndices +
      ", MET:" + request.method() +
      ", PTH:" + request.path() +
      ", CNT:" + (logger.isDebugEnabled() ? content : "<OMITTED, LENGTH=" + getContent().length() + ">") +
      ", HDR:" + theHeaders +
      ", HIS:" + hist +
      " }";
  }

}<|MERGE_RESOLUTION|>--- conflicted
+++ resolved
@@ -53,6 +53,7 @@
 import org.elasticsearch.threadpool.ThreadPool;
 
 import java.net.InetSocketAddress;
+import java.util.Date;
 import java.util.Iterator;
 import java.util.List;
 import java.util.Map;
@@ -79,6 +80,7 @@
   private final Transactional<Map<String, String>> responseHeaders;
   private final Long taskId;
   private final VariablesManager variablesManager;
+  private final Date timestamp;
   private String content = null;
   private Set<BlockHistory> history = Sets.newHashSet();
   private boolean doesInvolveIndices = false;
@@ -87,6 +89,7 @@
   public RequestContextImpl(RestRequest request, String action, ActionRequest actionRequest,
                             ClusterService clusterService, ThreadPool threadPool, ESContext context) {
     super("rc", context);
+    this.timestamp = new Date();
     this.logger = context.logger(getClass());
     this.request = request;
     this.action = action;
@@ -181,6 +184,16 @@
     history.add(blockHistory);
   }
 
+  @Override
+  public String getClusterUUID() {
+    return clusterService.state().stateUUID();
+  }
+
+  @Override
+  public String getNodeUUID() {
+    return clusterService.state().nodes().getLocalNodeId();
+  }
+
   ActionRequest getUnderlyingRequest() {
     return actionRequest;
   }
@@ -222,16 +235,13 @@
     return content;
   }
 
-<<<<<<< HEAD
-=======
+
   public String getType() {
     return actionRequest.getClass().getSimpleName();
   }
 
->>>>>>> 3a10ca0d
   public Optional<String> resolveVariable(String original) {
     return variablesManager.apply(original);
-
   }
 
   public Set<String> getAllIndicesAndAliases() {
@@ -389,6 +399,15 @@
     loggedInUser.mutate(Optional.of(user));
   }
 
+  public Date getTimestamp() {
+    return timestamp;
+  }
+
+  public boolean isDebug(){
+    return logger.isDebugEnabled();
+  }
+
+
   @Override
   public String toString() {
     return toString(false);
