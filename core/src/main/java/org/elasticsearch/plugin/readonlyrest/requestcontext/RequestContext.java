/*
 *    This file is part of ReadonlyREST.
 *
 *    ReadonlyREST is free software: you can redistribute it and/or modify
 *    it under the terms of the GNU General Public License as published by
 *    the Free Software Foundation, either version 3 of the License, or
 *    (at your option) any later version.
 *
 *    ReadonlyREST is distributed in the hope that it will be useful,
 *    but WITHOUT ANY WARRANTY; without even the implied warranty of
 *    MERCHANTABILITY or FITNESS FOR A PARTICULAR PURPOSE.  See the
 *    GNU General Public License for more details.
 *
 *    You should have received a copy of the GNU General Public License
 *    along with ReadonlyREST.  If not, see http://www.gnu.org/licenses/
 */
package org.elasticsearch.plugin.readonlyrest.requestcontext;

import com.fasterxml.jackson.core.JsonProcessingException;
import com.fasterxml.jackson.databind.ObjectMapper;
import com.google.common.base.Joiner;
import com.google.common.base.Strings;
import com.google.common.collect.ImmutableMap;
import org.elasticsearch.plugin.readonlyrest.acl.BlockHistory;
import org.elasticsearch.plugin.readonlyrest.acl.blocks.Block;
import org.elasticsearch.plugin.readonlyrest.acl.blocks.rules.RuleExitResult;
import org.elasticsearch.plugin.readonlyrest.acl.domain.HttpMethod;
import org.elasticsearch.plugin.readonlyrest.acl.domain.LoggedUser;
<<<<<<< HEAD
=======
import org.elasticsearch.plugin.readonlyrest.utils.BasicAuthUtils;
>>>>>>> 3a10ca0d
import org.elasticsearch.plugin.readonlyrest.utils.ReflecUtils.CheckedFunction;
import org.slf4j.Logger;

import java.util.Map;
import java.util.Optional;
import java.util.Set;


public interface RequestContext extends IndicesRequestContext {
  Optional<LoggedUser> getLoggedInUser();

  void setLoggedInUser(LoggedUser user);

  String getAction();

  String getId();

  Long getTaskId();

  Map<String, String> getHeaders();

  String getRemoteAddress();

  Set<String> getIndices();

  boolean involvesIndices();

  Boolean hasSubRequests();

  Integer scanSubRequests(CheckedFunction<IndicesRequestContext, Optional<IndicesRequestContext>> replacer);

  void setResponseHeader(String name, String value);

  String getContent();

  HttpMethod getMethod();

  String getUri();

  String getType();

  Set<BlockHistory> getHistory();

  void addToHistory(Block block, Set<RuleExitResult> results);

  void reset();

  void commit();

  default String asJson(Boolean debug) throws JsonProcessingException {
    ObjectMapper mapper = new ObjectMapper();
    String theIndices;
    if (!involvesIndices()) {
      theIndices = "<N/A>";
    } else {
      theIndices = Joiner.on(",").skipNulls().join(getIndices());
    }

    String content = getContent();
    if (Strings.isNullOrEmpty(content)) {
      content = "<N/A>";
    }
    String theHeaders;
    if (debug) {
      theHeaders = Joiner.on(",").join(getHeaders().keySet());
    } else {
      theHeaders = getHeaders().toString();
    }

    Optional<BasicAuthUtils.BasicAuth> optBasicAuth = BasicAuthUtils.getBasicAuthFromHeaders(getHeaders());
    Optional<LoggedUser> loggedInUser = getLoggedInUser();

    return mapper.writeValueAsString(
      ImmutableMap.<String, Object>builder()
        .put("id", getId())
        .put("type", getType())
        .put("origin", getRemoteAddress())
        .put("method", getMethod())
        .put("path", getUri())
        .put("action", getAction())
        .put("indices", theIndices)
        .put("user",  (loggedInUser.isPresent()
          ? loggedInUser.get()
          : (optBasicAuth.map(basicAuth -> basicAuth.getUserName() + "(?)").orElse("[no basic auth header]"))))
        .put("content",  (debug ? content : "<OMITTED, LENGTH=" + getContent().length() + ">"))
        .put("isBrowser", !Strings.isNullOrEmpty(getHeaders().get("User-Agent")))
        .put("headers", theHeaders)
        .put("history", getHistory())
        .build()
    );
  }
}<|MERGE_RESOLUTION|>--- conflicted
+++ resolved
@@ -16,32 +16,29 @@
  */
 package org.elasticsearch.plugin.readonlyrest.requestcontext;
 
+import com.fasterxml.jackson.annotation.JacksonAnnotation;
+import com.fasterxml.jackson.annotation.JsonIgnore;
 import com.fasterxml.jackson.core.JsonProcessingException;
-import com.fasterxml.jackson.databind.ObjectMapper;
-import com.google.common.base.Joiner;
-import com.google.common.base.Strings;
-import com.google.common.collect.ImmutableMap;
 import org.elasticsearch.plugin.readonlyrest.acl.BlockHistory;
 import org.elasticsearch.plugin.readonlyrest.acl.blocks.Block;
 import org.elasticsearch.plugin.readonlyrest.acl.blocks.rules.RuleExitResult;
 import org.elasticsearch.plugin.readonlyrest.acl.domain.HttpMethod;
 import org.elasticsearch.plugin.readonlyrest.acl.domain.LoggedUser;
-<<<<<<< HEAD
-=======
-import org.elasticsearch.plugin.readonlyrest.utils.BasicAuthUtils;
->>>>>>> 3a10ca0d
 import org.elasticsearch.plugin.readonlyrest.utils.ReflecUtils.CheckedFunction;
-import org.slf4j.Logger;
 
+import java.util.Date;
 import java.util.Map;
 import java.util.Optional;
 import java.util.Set;
 
 
 public interface RequestContext extends IndicesRequestContext {
+
   Optional<LoggedUser> getLoggedInUser();
 
   void setLoggedInUser(LoggedUser user);
+
+  Date getTimestamp();
 
   String getAction();
 
@@ -54,6 +51,8 @@
   String getRemoteAddress();
 
   Set<String> getIndices();
+
+  boolean isDebug();
 
   boolean involvesIndices();
 
@@ -71,54 +70,27 @@
 
   String getType();
 
+  @JsonIgnore
   Set<BlockHistory> getHistory();
 
+  @JsonIgnore
   void addToHistory(Block block, Set<RuleExitResult> results);
 
+  @JsonIgnore
   void reset();
 
+  @JsonIgnore
   void commit();
 
+  String getClusterUUID();
+
+  String getNodeUUID();
+
+  @JsonIgnore
   default String asJson(Boolean debug) throws JsonProcessingException {
-    ObjectMapper mapper = new ObjectMapper();
-    String theIndices;
-    if (!involvesIndices()) {
-      theIndices = "<N/A>";
-    } else {
-      theIndices = Joiner.on(",").skipNulls().join(getIndices());
-    }
 
-    String content = getContent();
-    if (Strings.isNullOrEmpty(content)) {
-      content = "<N/A>";
-    }
-    String theHeaders;
-    if (debug) {
-      theHeaders = Joiner.on(",").join(getHeaders().keySet());
-    } else {
-      theHeaders = getHeaders().toString();
-    }
+    return new SerializationTool().toJson(this);
+  }
 
-    Optional<BasicAuthUtils.BasicAuth> optBasicAuth = BasicAuthUtils.getBasicAuthFromHeaders(getHeaders());
-    Optional<LoggedUser> loggedInUser = getLoggedInUser();
 
-    return mapper.writeValueAsString(
-      ImmutableMap.<String, Object>builder()
-        .put("id", getId())
-        .put("type", getType())
-        .put("origin", getRemoteAddress())
-        .put("method", getMethod())
-        .put("path", getUri())
-        .put("action", getAction())
-        .put("indices", theIndices)
-        .put("user",  (loggedInUser.isPresent()
-          ? loggedInUser.get()
-          : (optBasicAuth.map(basicAuth -> basicAuth.getUserName() + "(?)").orElse("[no basic auth header]"))))
-        .put("content",  (debug ? content : "<OMITTED, LENGTH=" + getContent().length() + ">"))
-        .put("isBrowser", !Strings.isNullOrEmpty(getHeaders().get("User-Agent")))
-        .put("headers", theHeaders)
-        .put("history", getHistory())
-        .build()
-    );
-  }
 }